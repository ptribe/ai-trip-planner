--- conflicted
+++ resolved
@@ -1,258 +1,4 @@
-#!/usr/bin/env python3
-"""
-Claude Code Review Script
-Analyzes PR changes and provides comprehensive code review using Claude AI.
-"""
 
-import os
-import sys
-import subprocess
-import json
-import time
-from datetime import datetime
-try:
-    from anthropic import Anthropic
-    ANTHROPIC_SDK_AVAILABLE = True
-except ImportError:
-    ANTHROPIC_SDK_AVAILABLE = False
-import requests
-
-def get_pr_diff():
-    """Get the diff for the PR."""
-    try:
-        with open('pr_diff.txt', 'r') as f:
-            return f.read()
-    except FileNotFoundError:
-        print("Error: pr_diff.txt not found")
-        return None
-
-def get_changed_files():
-    """Get list of changed files in the PR."""
-    base_ref = os.getenv('GITHUB_BASE_REF', 'main')
-    head_sha = os.getenv('GITHUB_SHA', 'HEAD')
-
-    result = subprocess.run(
-        ['git', 'diff', '--name-only', f'origin/{base_ref}...{head_sha}'],
-        capture_output=True,
-        text=True
-    )
-
-    return result.stdout.strip().split('\n') if result.stdout else []
-
-def read_file_content(filepath):
-    """Read content of a file if it exists."""
-    try:
-        with open(filepath, 'r') as f:
-            return f.read()
-    except (FileNotFoundError, UnicodeDecodeError, IsADirectoryError):
-        return None
-
-def generate_review(diff, changed_files, pr_title, pr_body):
-    """Generate code review using Claude."""
-
-    # Check for Claude session tokens (preferred for Claude Max accounts)
-    access_token = os.getenv('CLAUDE_ACCESS_TOKEN')
-
-    # Fall back to Anthropic API key if session tokens not available
-    api_key = os.getenv('ANTHROPIC_API_KEY')
-
-    if not access_token and not api_key:
-        print("Error: Neither CLAUDE_ACCESS_TOKEN nor ANTHROPIC_API_KEY is set")
-        sys.exit(1)
-
-    use_session_auth = bool(access_token)
-
-    # Prepare file contents for context
-    file_contents = []
-    for filepath in changed_files[:10]:  # Limit to 10 files to avoid token limits
-        content = read_file_content(filepath)
-        if content:
-            file_contents.append(f"### File: {filepath}\n```\n{content[:5000]}\n```\n")
-
-    files_context = "\n".join(file_contents) if file_contents else "No file contents available."
-
-    prompt = f"""You are a senior software engineer conducting a thorough code review. Analyze this Pull Request and provide constructive feedback.
-
-**PR Title:** {pr_title}
-
-**PR Description:**
-{pr_body or 'No description provided'}
-
-**Changed Files:**
-{', '.join(changed_files)}
-
-**Diff:**
-```diff
-{diff[:15000]}  # Limit diff size
-```
-
-**File Contents (for context):**
-{files_context}
-
-Please provide a comprehensive code review covering:
-
-1. **Code Quality**: Architecture, design patterns, code organization
-2. **Security**: Potential vulnerabilities, data handling, authentication/authorization
-3. **Performance**: Bottlenecks, optimization opportunities, scalability concerns
-4. **Best Practices**: Following Python/JavaScript conventions, error handling, logging
-5. **Testing**: Test coverage, edge cases, test quality
-6. **Documentation**: Code comments, docstrings, README updates
-7. **Bugs & Edge Cases**: Potential issues, error scenarios
-8. **Suggestions**: Specific improvements with code examples where helpful
-
-Format your review as follows:
-- Use ✅ for things done well
-- Use ⚠️ for warnings/concerns
-- Use ❌ for critical issues
-- Use 💡 for suggestions
-
-Be constructive, specific, and provide actionable feedback. If the code looks good, say so!
-"""
-
-    try:
-        if use_session_auth:
-<<<<<<< HEAD
-            # Use Claude.ai web API with session token
-            print("Using Claude session authentication (Claude Max account)")
-
-            # Create a new conversation
-            create_response = requests.post(
-                'https://claude.ai/api/organizations',
-                headers={
-                    'Cookie': f'sessionKey={access_token}',
-                    'Content-Type': 'application/json'
-                },
-                timeout=30
-            )
-
-            if create_response.status_code != 200:
-                print(f"Failed to get organization: {create_response.status_code}")
-                return f"""## ⚠️ Code Review Error
-
-Failed to authenticate with Claude using session token.
-Status: {create_response.status_code}
-
-Please check that your CLAUDE_ACCESS_TOKEN is valid and not expired.
-You may need to refresh your token from https://claude.ai/
-"""
-
-            orgs = create_response.json()
-            if not orgs:
-                return """## ⚠️ Code Review Error
-
-No organizations found for this Claude account.
-"""
-
-            org_uuid = orgs[0]['uuid']
-
-            # Create conversation
-            conv_response = requests.post(
-                f'https://claude.ai/api/organizations/{org_uuid}/chat_conversations',
-                headers={
-                    'Cookie': f'sessionKey={access_token}',
-                    'Content-Type': 'application/json'
-                },
-                json={'name': 'Code Review', 'uuid': str(time.time())},
-                timeout=30
-            )
-
-            if conv_response.status_code != 201:
-                print(f"Failed to create conversation: {conv_response.status_code}")
-                return f"""## ⚠️ Code Review Error
-
-Failed to create conversation.
-Status: {conv_response.status_code}
-"""
-
-            conv_uuid = conv_response.json()['uuid']
-
-            # Send message
-            message_response = requests.post(
-                f'https://claude.ai/api/organizations/{org_uuid}/chat_conversations/{conv_uuid}/completion',
-                headers={
-                    'Cookie': f'sessionKey={access_token}',
-                    'Content-Type': 'application/json'
-                },
-                json={
-                    'prompt': prompt,
-                    'model': 'claude-sonnet-4-20250514',
-                    'timezone': 'UTC'
-                },
-                timeout=120,
-                stream=True
-            )
-
-            if message_response.status_code != 200:
-                print(f"Claude API error: {message_response.status_code} - {message_response.text}")
-                return f"""## ⚠️ Code Review Error
-
-Failed to generate review using Claude session authentication.
-Status: {message_response.status_code}
-
-Please check that your CLAUDE_ACCESS_TOKEN is valid and not expired.
-"""
-
-            # Parse streaming response
-            review = ""
-            for line in message_response.iter_lines():
-                if line:
-                    line_text = line.decode('utf-8')
-                    if line_text.startswith('data: '):
-                        try:
-                            data = json.loads(line_text[6:])
-                            if 'completion' in data:
-                                review = data['completion']
-                        except json.JSONDecodeError:
-                            continue
-        else:
-            # Use Anthropic SDK with API key
-            print("Using Anthropic API key authentication")
-            if not ANTHROPIC_SDK_AVAILABLE:
-                return """## ⚠️ Code Review Error
-
-=======
-            # Use Claude web API with session token
-            print("Using Claude session authentication (Claude Max account)")
-            headers = {
-                'Authorization': f'Bearer {access_token}',
-                'Content-Type': 'application/json',
-                'anthropic-version': '2023-06-01'
-            }
-
-            payload = {
-                'model': 'claude-sonnet-4-20250514',
-                'max_tokens': 4000,
-                'messages': [
-                    {'role': 'user', 'content': prompt}
-                ]
-            }
-
-            response = requests.post(
-                'https://api.claude.ai/api/messages',
-                headers=headers,
-                json=payload,
-                timeout=60
-            )
-
-            if response.status_code == 200:
-                result = response.json()
-                review = result['content'][0]['text']
-            else:
-                print(f"Claude API error: {response.status_code} - {response.text}")
-                return f"""## ⚠️ Code Review Error
-
-Failed to generate review using Claude session authentication.
-Status: {response.status_code}
-
-Please check that your CLAUDE_ACCESS_TOKEN is valid and not expired.
-"""
-        else:
-            # Use Anthropic SDK with API key
-            print("Using Anthropic API key authentication")
-            if not ANTHROPIC_SDK_AVAILABLE:
-                return """## ⚠️ Code Review Error
-
->>>>>>> f8e44574
 Anthropic SDK not available. Please install it with: pip install anthropic
 """
             client = Anthropic(api_key=api_key)
